--- conflicted
+++ resolved
@@ -19,11 +19,7 @@
     spider_builder = "Jordi Planas"
     scrapable = "True"
     allowed_domains = ["sidofqa.segob.gob.mx"]
-<<<<<<< HEAD
-    start_date = "2021-01-25"
-=======
     start_date = "2021-04-10"
->>>>>>> 5702187d
     #This is a category that appears in the database which yields a lot of documents that announce job posts. We exclude them from the search
     authorship_to_exclude = 'CONVOCATORIAS PARA CONCURSOS DE PLAZAS VACANTES DEL SERVICIO PROFESIONAL DE CARRERA EN LA ADMINISTRACION PUBLICA FEDERAL'
     folder_to_save = "wri.-testing/dof/"
@@ -33,8 +29,8 @@
         self.negative_keyword_dict = self.import_json('./keywords_and_dictionaries/negative_keywords_knowledge_domain_ES.json')
         self.from_date, self.today = self.create_date_span(self.start_date)
 
-        folder = '/home/propietari/Documents/claus/' # TODO: change to your local path
-        # folder = 'C:/Users/jordi/Documents/claus/' # TODO: change to your local path
+        #folder = '/home/propietari/Documents/claus/' # TODO: change to your local path
+        folder = 'C:/Users/jordi/Documents/claus/' # TODO: change to your local path
         file_name = 'AWS_S3_keys_JordiPlanas_Made_in_game.json' # TODO: Change to your filename
         self.bucket = "wri-testing" # TODO: Change to the final bucket
         bucket_region = "eu-central-1" # TODO: Change to fit to the final bucket
@@ -82,13 +78,8 @@
                     doc_url = f'https://www.dof.gob.mx/nota_detalle.php?codigo={codigo_nota}&fecha={self.day_doc_url}&print=true'
                     doc_name = self.HSA1_encoding(doc_url) + ".txt"
                     item['doc_name'] = doc_name
-<<<<<<< HEAD
-                    # self.debug("\n       #################       \n")
-                    # self.debug(doc_name)
-=======
                     #self.debug(f"\n       #################       \n {doc_url} \n   ###############")
                     #self.debug(doc_name)
->>>>>>> 5702187d
                     yield item
                     yield scrapy.Request(doc_url, dont_filter=True, callback=self.parse_other, cb_kwargs=dict(document = doc_name, url = doc_url))
             else:
