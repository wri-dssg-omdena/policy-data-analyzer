--- conflicted
+++ resolved
@@ -3,8 +3,7 @@
         $ python sentence_splitting.py -c [path_to_aws_credentials_json] -l [english | spanish] -n [any integer]
     -  English documents, 5 words minimum for a sentence to be stored
         $ python sentence_splitting.py -c /Users/some_user/credentials.json -l english -n 5
-    -  Spanish documents, 5 words minimum for a sentence to be stored
-        $ python sentence_splitting.py -c /home/propietari/Documents/claus/AWS_S3_keys_wri_sentence_splitting.json -l spanish -n 5
+
     Expected format for JSON credentials file:
     {
         "AWS ID": "AWS SECRET"
@@ -91,49 +90,7 @@
 
 def remove_short_sents(sents: List[str], min_num_words: int = 4) -> List[str]:
     """
-<<<<<<< HEAD
-    metadata_fname = f"metadata/{country}_metadata.csv"
-    obj = s3.Object(bucket_name=BUCKET_NAME, key=metadata_fname)
-
-    doc_ids = []
-    for row in csv.reader(codecs.getreader("utf-8")(obj.get()['Body'])):
-        # Add original file ID without the file format
-        doc_ids.append(row[3][:-4])
-
-    return doc_ids
-
-
-def get_abbreviations(language, s3):
-    """
-    Gets the set of abbreviations for a given language, from the text file in the S3 bucket
-    """
-    abbreviations_fname = f"abbreviations/{language}_abbreviations.txt"
-    obj = s3.Object(bucket_name=BUCKET_NAME, key=abbreviations_fname)
-    abbreviations_str = obj.get()['Body'].read().decode('utf-8')
-    return set(abbreviations_str.split("\n"))
-
-
-def aws_credentials_from_file(f_name):
-    """
-    Returns the id and secret for an AWS account. Expected format of input file:
-        "aws": {
-            "id": "AWS ID",
-            "secret": "AWS SECRET"
-        }
-    }
-    """
-    with open(f_name, "r") as f:
-        creds = json.load(f)
-    print(creds["aws"]["id"])
-    return creds["aws"]["id"], creds["aws"]["secret"]
-
-
-def move_s3_object(obj_name, obj_old_folder, obj_new_folder, s3):
-    """
-    Moves an object from a given S3 folder to another by copying it to the new folder it and then deleting it from the old one
-=======
     Remove sentences that are made of less than a given number of words. Default is 4
->>>>>>> 4290002f
     """
     return [sent for sent in sents if len(sent.split()) >= min_num_words]
 
