{
 "cells": [
  {
   "cell_type": "markdown",
   "metadata": {},
   "source": [
    "# Spanish preprocessor/sentence splitting"
   ]
  },
  {
   "cell_type": "code",
   "execution_count": 1,
   "metadata": {},
   "outputs": [
    {
     "data": {
      "text/plain": [
       "'/Users/dafirebanks/Projects/policy-data-analyzer'"
      ]
     },
     "execution_count": 1,
     "metadata": {},
     "output_type": "execute_result"
    }
   ],
   "source": [
    "import os\n",
    "os.chdir(\"../../../\")\n",
    "os.getcwd()"
   ]
  },
  {
   "cell_type": "code",
   "execution_count": 2,
   "metadata": {},
   "outputs": [],
   "source": [
    "from tasks.text_preprocessing import *"
   ]
  },
  {
   "cell_type": "code",
   "execution_count": 3,
   "metadata": {},
   "outputs": [],
   "source": [
    "# 1. Setup amazon client\n",
    "language = \"spanish\"\n",
    "bucket_name = \"wri-nlp-policy\"\n",
    "creds_filepath = \"/Users/dafirebanks/Documents/credentials.json\"\n",
    "\n",
    "s3_client = S3Client(creds_filepath=creds_filepath, bucket_name=bucket_name, language=language)"
   ]
  },
  {
   "cell_type": "code",
   "execution_count": 8,
   "metadata": {},
   "outputs": [
    {
     "name": "stdout",
     "output_type": "stream",
     "text": [
      "File_id: /000bd482c20f22b801193f1897ed1eca89318a53\n",
      "Text: SECRETARIA DE DESARROLLO URBANO Y OBRAS\n",
      "PUBLICAS DEL ESTADO DE QUERETARO\n",
      "DEPARTAMENTO DE CONCURSOS\n",
      "R\n",
      "=======================================\n",
      "File_id: /000d91e74dd312e2f8d2f28bd154c3cab6a8bc10\n",
      "Text: \n",
      "  CONVENIO de Coordinación en materia de reasignación de recursos que celebran la Secretaría de Com\n",
      "=======================================\n"
     ]
    }
   ],
   "source": [
    "# 2. Make sure we're getting the right files\n",
    "i = 0\n",
    "for file_id, text in s3_client.load_text_files(language):\n",
    "    print(\"File_id:\", file_id)\n",
    "    print(\"Text:\", text[:100])\n",
    "    print(\"=======================================\")\n",
    "    i += 1\n",
    "    if i == 2:\n",
    "        break\n"
   ]
  },
  {
   "cell_type": "code",
   "execution_count": 14,
   "metadata": {},
   "outputs": [],
   "source": [
    "# 3. Start preprocessing\n",
    "tokenizer = nltk.data.load(f\"tokenizers/punkt/{language}.pickle\")\n",
    "abbrevs = {\"ord\", \"num\", \"sra\", \"no\", \"corp\", \"art\", \"ltda\", \"ud\"}\n",
    "min_num_words = 5\n",
    "\n",
    "new_text_files_folder = f\"{language}_documents/text_files/new\"\n",
    "processed_text_files_folder = f\"{language}_documents/text_files/processed\"\n",
    "\n",
    "i = 0\n",
    "print_every = 100\n",
    "error_files = []\n",
    "\n",
    "for file_id, text in s3_client.load_text_files(language):\n",
    "    try:\n",
    "        file_id = file_id.replace(\"/\", \"\")\n",
    "        preprocessed_text = preprocess_spanish_text(text)\n",
    "        sents = get_nltk_sents(preprocessed_text, tokenizer, abbrevs)\n",
    "        postprocessed_sents = format_sents_for_output(remove_short_sents(sents, min_num_words), file_id)\n",
    "        s3_client.store_sentences(postprocessed_sents, file_id, language)\n",
    "        s3_client.move_object(file_id + \".txt\", new_text_files_folder, processed_text_files_folder)\n",
    "\n",
    "    except Exception as e:\n",
    "        error_files.append({file_id: e})\n",
    "\n",
    "    i += 1\n",
    "    \n",
    "    # For testing and early stopping, uncomment this\n",
    "#     if i == 2:\n",
    "#         break\n",
    "\n",
    "    if i % print_every == 0:\n",
    "        print(\"----------------------------------------------\")\n",
    "        print(f\"Processing {i} documents...\")\n",
    "        print(f\"Number of errors so far: {len(error_files)}\")\n",
    "        print(\"----------------------------------------------\")"
   ]
  },
  {
   "cell_type": "code",
   "execution_count": null,
   "metadata": {},
   "outputs": [],
   "source": [
    "# If you want to store the errors\n",
    "with open(f\"../output/{language}_sentence_splitting_errors.json\", \"w\") as f:\n",
    "    json.dump(error_files, f)"
   ]
  },
  {
   "cell_type": "code",
   "execution_count": null,
   "metadata": {},
   "outputs": [],
   "source": []
  },
  {
   "cell_type": "code",
   "execution_count": null,
   "metadata": {},
   "outputs": [],
   "source": []
  },
  {
   "cell_type": "code",
   "execution_count": null,
   "metadata": {},
   "outputs": [],
   "source": []
  },
  {
   "cell_type": "code",
   "execution_count": null,
   "metadata": {},
   "outputs": [],
   "source": []
  },
  {
   "cell_type": "markdown",
   "metadata": {},
   "source": [
    "# Main code\n",
    "\n",
    "From this section until the end, it's mainly experimental"
   ]
  },
  {
   "cell_type": "code",
   "execution_count": 2,
   "metadata": {},
   "outputs": [],
   "source": [
    "import re\n",
    "import random\n",
    "import nltk.data\n",
    "import spacy \n",
    "import string\n",
    "from collections import Counter\n",
    "from collections import defaultdict\n",
    "import nltk\n",
    "import unidecode"
   ]
  },
  {
   "cell_type": "code",
<<<<<<< HEAD
   "execution_count": 3,
=======
   "execution_count": 2,
>>>>>>> 4290002f
   "metadata": {},
   "outputs": [],
   "source": [
    "def remove_html_tags(text):\n",
    "    \"\"\"Remove html tags from a string\"\"\"\n",
    "    return re.sub(re.compile('<.*?>'), '', text)\n",
    "\n",
    "def replace_links(text):\n",
    "    text = re.sub(r'http\\S+', '[URL]', text)\n",
    "    return re.sub(r'www\\S+', '[URL]', text)\n",
    "\n",
    "def remove_multiple_spaces(text):\n",
    "    return re.sub('\\s+', ' ', text)\n",
    "\n",
    "def parse_emails(text):\n",
    "    \"\"\" \n",
    "    Remove the periods from emails in text, except the last one\n",
    "    \"\"\"\n",
    "    emails = [email if email[-1] != \".\" else email[:-1] for email in re.findall(r\"\\S*@\\S*\\s?\", text)]\n",
    "    \n",
    "    for email in emails:\n",
    "        new_email = email.replace(\".\", \"\")\n",
    "        text = text.replace(email, new_email)\n",
    "        \n",
    "    return text\n",
    "\n",
    "def parse_acronyms(text):\n",
    "    \"\"\" \n",
    "    Remove the periods from acronyms in the text (i.e \"U.S.\" becomes \"US\") \n",
    "    \"\"\"\n",
    "\n",
    "    acronyms = re.findall(r\"\\b(?:[a-zA-Z]\\.){2,}\", text)\n",
    "         \n",
    "    for acronym in acronyms:\n",
    "        new_acronym = acronym.replace(\".\", \"\")\n",
    "        text = text.replace(acronym, new_acronym)\n",
    "        \n",
    "    return text\n",
    "\n",
    "def spanish_preprocessing(txt, remove_new_lines=False):\n",
    "    \"\"\"\n",
    "    Steps in the preprocessing of text:\n",
    "        1. Remove HTML tags\n",
    "        2. Replace URLS by a tag [URL]\n",
    "        3. Replace new lines and tabs by normal spaces - sometimes sentences have new lines in the middle\n",
    "        4. Remove excessive spaces (more than 1 occurrence)\n",
    "        5. Parse abreviations and acronyms\n",
    "    \"\"\"\n",
    "    txt = replace_links(remove_html_tags(txt)).strip()\n",
    "    if remove_new_lines:\n",
    "        txt = txt.replace(\"\\n\", \" \").replace(\"\\t\", \" \").strip()\n",
    "    txt = remove_multiple_spaces(txt)\n",
    "    txt = parse_emails(txt)\n",
    "    txt = parse_acronyms(txt)\n",
    "    \n",
    "    new_txt = \"\"\n",
    "    all_period_idx = set([indices.start() for indices in re.finditer(\"\\.\", txt)])\n",
    "    \n",
    "    for i, char in enumerate(txt):\n",
    "        if i in all_period_idx:\n",
    "            # Any char following a period that is NOT a space means that we should not add that period\n",
    "            if i + 1 < len(txt) and txt[i + 1] != \" \":\n",
    "                continue\n",
    "            \n",
    "            # Any char that is a number following a period will not count. \n",
    "            # For enumerations, we're counting on docs being enumerated as \"(a)\" or \"(ii)\", and if not, they will be separated by the . after the number (\"3. Something\" will just be \"Something\" as a sentence)\n",
    "            if i + 2 < len(txt) and txt[i + 2].isnumeric(): \n",
    "                continue\n",
    "            \n",
    "            # If we wanted to have all numbered lists together, uncomment this, and comment out the previous condition\n",
    "#             if i + 2 < len(txt) and not txt[i + 2].isalpha(): \n",
    "#                 continue\n",
    "            \n",
    "        new_txt += char\n",
    "\n",
    "    return unidecode.unidecode(new_txt)\n",
    "\n",
    "def get_nltk_sents(txt, tokenizer, extra_abbreviations=None):\n",
    "    if extra_abbreviations:\n",
    "        tokenizer._params.abbrev_types.update(extra_abbreviations)\n",
    "        \n",
    "    sents = tokenizer.tokenize(txt)\n",
    "    return sents\n",
    "\n",
    "def spanish_postprocessing(sents, min_num_words=4):\n",
    "    \"\"\"\n",
    "    Remove sentences that are made of less than a given number of words. Default is 4\n",
    "    \"\"\"\n",
    "    \n",
    "    return [sent for sent in sents if len(sent.split()) >= min_num_words]\n",
    "\n",
    "def format_sents_for_output(sents, doc_id):\n",
    "    formatted_sents = {}\n",
    "\n",
    "    for i, sent in enumerate(sents):\n",
    "        formatted_sents.update({f\"{doc_id}_sent_{i}\": {\"text\": sent, \"label\": []}})\n",
    "\n",
    "    return formatted_sents"
   ]
  },
  {
   "cell_type": "code",
   "execution_count": null,
   "metadata": {},
   "outputs": [],
   "source": []
  },
  {
   "cell_type": "markdown",
   "metadata": {},
   "source": [
    "# Experiments"
   ]
  },
  {
   "cell_type": "code",
   "execution_count": null,
   "metadata": {},
   "outputs": [],
   "source": [
    "import os\n",
    "import pandas as pd\n",
    "import pickle\n",
    "import re\n",
    "\n",
    "\n",
    "USC_re = re.compile('[Uu]\\.*[Ss]\\.*[Cc]\\.]+')\n",
    "PAREN_re = re.compile('\\([^(]+\\ [^\\(]+\\)')\n",
    "BAD_PUNCT_RE = re.compile(r'([%s])' % re.escape('\"#%&\\*\\+/<=>@[\\]^{|}~_'), re.UNICODE)\n",
    "BULLET_RE = re.compile('\\n[\\ \\t]*`*\\([a-zA-Z0-9]*\\)')\n",
    "DASH_RE = re.compile('--+')\n",
    "WHITESPACE_RE = re.compile('\\s+')\n",
    "EMPTY_SENT_RE = re.compile('[,\\.]\\ *[\\.,]')\n",
    "FIX_START_RE = re.compile('^[^A-Za-z]*')\n",
    "FIX_PERIOD = re.compile('\\.([A-Za-z])')\n",
    "SECTION_HEADER_RE = re.compile('SECTION [0-9]{1,2}\\.|\\nSEC\\.* [0-9]{1,2}\\.|Sec\\.* [0-9]{1,2}\\.')\n",
    "\n",
    "FIX_PERIOD = re.compile('\\.([A-Za-z])')\n",
    "\n",
    "SECTION_HEADER_RE = re.compile('SECTION [0-9]{1,2}\\.|\\nSEC\\.* [0-9]{1,2}\\.|Sec\\.* [0-9]{1,2}\\.')\n",
    "\n",
    "def clean_text(text):\n",
    "    \"\"\"\n",
    "    Borrowed from the FNDS text processing with additional logic added in.\n",
    "    Note: we do not take care of token breaking - assume SPACY's tokenizer\n",
    "    will handle this for us.\n",
    "    \"\"\"\n",
    "\n",
    "    # Indicate section headers, we need them for features\n",
    "    text = SECTION_HEADER_RE.sub('SECTION-HEADER', text)\n",
    "    # For simplicity later, remove '.' from most common acronym\n",
    "    text = text.replace(\"U.S.\", \"US\")\n",
    "    text = text.replace('SEC.', 'Section')\n",
    "    text = text.replace('Sec.', 'Section')\n",
    "    text = USC_re.sub('USC', text)\n",
    "\n",
    "    # Remove parantheticals because they are almost always references to laws \n",
    "    # We could add a special tag, but we just remove for now\n",
    "    # Note we dont get rid of nested parens because that is a complex re\n",
    "    #text = PAREN_re.sub('LAWREF', text)\n",
    "    text = PAREN_re.sub('', text)\n",
    "    \n",
    "\n",
    "    # Get rid of enums as bullets or ` as bullets\n",
    "    text = BULLET_RE.sub(' ',text)\n",
    "    \n",
    "    # Clean html \n",
    "    text = text.replace('&lt;all&gt;', '')\n",
    "\n",
    "    # Remove annoying punctuation, that's not relevant\n",
    "    text = BAD_PUNCT_RE.sub('', text)\n",
    "\n",
    "    # Get rid of long sequences of dashes - these are formating\n",
    "    text = DASH_RE.sub( ' ', text)\n",
    "\n",
    "    # removing newlines, tabs, and extra spaces.\n",
    "    text = WHITESPACE_RE.sub(' ', text)\n",
    "    \n",
    "    # If we ended up with \"empty\" sentences - get rid of them.\n",
    "    text = EMPTY_SENT_RE.sub('.', text)\n",
    "    \n",
    "    # Attempt to create sentences from bullets \n",
    "#    text = replace_semicolon(text)\n",
    "    \n",
    "    # Fix weird period issues + start of text weirdness\n",
    "    #text = re.sub('\\.(?=[A-Z])', '  . ', text)\n",
    "    # Get rid of anything thats not a word from the start of the text\n",
    "    text = FIX_START_RE.sub( '', text)\n",
    "    # Sometimes periods get formatted weird, make sure there is a space between periods and start of sent   \n",
    "    text = FIX_PERIOD.sub(\". \\g<1>\", text)\n",
    "\n",
    "    # Fix quotes\n",
    "    text = text.replace('``', '\"')\n",
    "    text = text.replace('\\'\\'', '\"')\n",
    "\n",
    "    # Add special punct back in\n",
    "    text = text.replace('SECTION-HEADER', '<SECTION-HEADER>')\n",
    "\n",
    "    return text"
   ]
  },
  {
   "cell_type": "code",
   "execution_count": null,
   "metadata": {},
   "outputs": [],
   "source": [
    "base_path = \"../input/Mexico/\"\n",
    "chile_paths = [\"Chile1.txt\", \"Chile2.txt\", \"Chile3.txt\"]\n",
    "elsalvador_paths = [\"ElSalvador1.txt\", \"ElSalvador2.txt\", \"ElSalvador3.txt\"]\n",
    "mexico_paths = [\"Mexico1.txt\", \"Mexico2.txt\", \"Mexico3.txt\", \"Mexico4.txt\", \"Mexico5.txt\", \"Mexico6.txt\"]\n",
    "fname = mexico_paths[1]\n",
    "txt_path = base_path + fname\n",
    "\n",
    "with open(txt_path, \"r\") as txt_file:\n",
    "    txt = txt_file.read()\n",
    "    \n",
    "# txt"
   ]
  },
  {
   "cell_type": "code",
   "execution_count": null,
   "metadata": {},
   "outputs": [],
   "source": [
    "# Initial out of the box result\n",
    "es_tokenizer = nltk.data.load(\"tokenizers/punkt/spanish.pickle\")\n",
    "spa_abrevs = {\"ord\", \"num\", \"sra\", \"no\", \"corp\", \"art\", \"ltda\", \"ud\"}\n",
    "preprocessed1 = spanish_preprocessing(clean_text(txt))\n",
    "preprocessed2 = spanish_preprocessing(txt)\n",
    "s1 = get_nltk_sents(preprocessed1, es_tokenizer, spa_abrevs)\n",
    "s2 = get_nltk_sents(preprocessed2, es_tokenizer, spa_abrevs)\n",
    "len(s1), len(s2)"
   ]
  },
  {
   "cell_type": "code",
   "execution_count": null,
   "metadata": {},
   "outputs": [],
   "source": [
    "s2"
   ]
  },
  {
   "cell_type": "markdown",
   "metadata": {},
   "source": [
    "# Conclusions\n",
    "- We can add the `clean_text()` function but it may be more appropriate for english\n",
    "- With the execption of some weird characters, and some acronyms, sentences are parsed properly\n",
    "- Only concern is sometimes bullet points/nested enumerations are captured together or apart... but maybe that's for future work."
   ]
  },
  {
   "cell_type": "markdown",
   "metadata": {},
   "source": [
    "# Appendix"
   ]
  },
  {
   "cell_type": "code",
   "execution_count": null,
   "metadata": {},
   "outputs": [],
   "source": [
    "def get_surrounding_chars(txt, radius=1):\n",
    "    surrounding_chars = []\n",
    "    all_period_idx = [indices.start() for indices in re.finditer(\"\\.\", txt)]\n",
    "    \n",
    "    for period_idx in all_period_idx:\n",
    "        start_idx = period_idx - radius\n",
    "        end_idx = period_idx + radius + 1\n",
    "        substring = txt[start_idx: end_idx]\n",
    "        \n",
    "        if substring:\n",
    "            surrounding_chars.append(substring)\n",
    "    \n",
    "    return surrounding_chars"
   ]
  },
  {
   "cell_type": "code",
   "execution_count": null,
   "metadata": {},
   "outputs": [],
   "source": [
    "surrounding_chars_1 = get_surrounding_chars(txt)\n",
    "surrounding_chars_2 = get_surrounding_chars(txt, radius=2)\n",
    "\n",
    "print(f\"For 1 character before and after a period, we have {len(set(surrounding_chars_1))} unique patterns\")\n",
    "print(f\"For 2 characters before and after a period, we have {len(set(surrounding_chars_2))} unique patterns\")"
   ]
  },
  {
   "cell_type": "code",
   "execution_count": null,
   "metadata": {},
   "outputs": [],
   "source": [
    "def get_possible_chars(neighboring_chars):\n",
    "    possible_chars = defaultdict(list)\n",
    "\n",
    "    for pattern in neighboring_chars:\n",
    "        if pattern[-1] == \" \":\n",
    "            possible_chars[\" \"].append(pattern)\n",
    "        elif pattern[-1].isalpha():\n",
    "            possible_chars[\"alpha\"].append(pattern)\n",
    "        elif pattern[-1].isnumeric():\n",
    "            possible_chars[\"numeric\"].append(pattern)\n",
    "        elif not pattern[-1].isalnum():\n",
    "            possible_chars[\"symbol\"].append(pattern)\n",
    "        else:\n",
    "            possible_chars[\"other\"].append(pattern)\n",
    "    \n",
    "    print(f\"Total: {len(neighboring_chars)}\")\n",
    "    return possible_chars\n",
    "\n",
    "def print_char_stats(possible_chars):\n",
    "    print(f\"Space: {len(possible_chars[' '])}\"), \n",
    "    print(f\"Alpha: {len(possible_chars['alpha'])}\"), \n",
    "    print(f\"Numeric: {len(possible_chars['numeric'])}\"), \n",
    "    print(f\"Symbol: {len(possible_chars['symbol'])}\"), \n",
    "    print(f\"Other: {len(possible_chars['other'])}\")"
   ]
  },
  {
   "cell_type": "code",
   "execution_count": null,
   "metadata": {},
   "outputs": [],
   "source": [
    "possible_chars = get_possible_chars(surrounding_chars_1)\n",
    "print_char_stats(possible_chars)"
   ]
  },
  {
   "cell_type": "code",
   "execution_count": null,
   "metadata": {},
   "outputs": [],
   "source": [
    "possible_chars = get_possible_chars(set(surrounding_chars_1))\n",
    "print_char_stats(possible_chars)"
   ]
  },
  {
   "cell_type": "code",
   "execution_count": null,
   "metadata": {},
   "outputs": [],
   "source": []
  }
 ],
 "metadata": {
  "kernelspec": {
   "display_name": "Python 3",
   "language": "python",
   "name": "python3"
  },
  "language_info": {
   "codemirror_mode": {
    "name": "ipython",
    "version": 3
   },
   "file_extension": ".py",
   "mimetype": "text/x-python",
   "name": "python",
   "nbconvert_exporter": "python",
   "pygments_lexer": "ipython3",
   "version": "3.8.8"
  }
 },
 "nbformat": 4,
 "nbformat_minor": 4
}<|MERGE_RESOLUTION|>--- conflicted
+++ resolved
@@ -179,7 +179,7 @@
   },
   {
    "cell_type": "code",
-   "execution_count": 2,
+   "execution_count": 1,
    "metadata": {},
    "outputs": [],
    "source": [
@@ -196,11 +196,7 @@
   },
   {
    "cell_type": "code",
-<<<<<<< HEAD
-   "execution_count": 3,
-=======
    "execution_count": 2,
->>>>>>> 4290002f
    "metadata": {},
    "outputs": [],
    "source": [
@@ -559,9 +555,9 @@
  ],
  "metadata": {
   "kernelspec": {
-   "display_name": "Python 3",
+   "display_name": "wri-env",
    "language": "python",
-   "name": "python3"
+   "name": "wri-env"
   },
   "language_info": {
    "codemirror_mode": {
@@ -573,7 +569,7 @@
    "name": "python",
    "nbconvert_exporter": "python",
    "pygments_lexer": "ipython3",
-   "version": "3.8.8"
+   "version": "3.8.5"
   }
  },
  "nbformat": 4,
