import boto3
import json


def aws_credentials_from_file(path):
    """
    Get the AWS S3 Id and Secret credentials, from a json file in the format:
        {"AWS_ID": "AWS_SECRET"}
    """
    with open(path, 'r') as f:
        key_dict = json.load(f)
    for key in key_dict:
        aws_id = key
        aws_secret = key_dict[key]
        return aws_id, aws_secret


def get_s3(aws_id, aws_secret, region='us-east-1'):
    """
    Create an S3 boto3 resource given AWS credentials and a region
    """
    return boto3.resource(
        service_name='s3',
        region_name=region,
        aws_access_key_id=aws_id,
        aws_secret_access_key=aws_secret
    )


def labeled_sentences_from_json(sents_json):
    """
    Get a map of labeled sentences in the format:
        {sentence_id: {"text": "sentence text", "labels": []}}
    From the json that included other information such as metadata
    """
    return {sent_id: sent_labels_map for sent_id, sent_labels_map in [*sents_json.values()][0]["sentences"].items()}
<<<<<<< HEAD

def versioning_s3_objects(s3, bucket_name, sents_folder, dest_bucket_name):
    """
    When a file is changed in the s3 bucket, changes might not be available before 24h because the old versions are cached in the 
    AWS cloud front. There are two alternatives to access new files. 
    1. Invalidating files in the CloudFront. But you need permission and it comes at a cost
    2. Make a version of the file by changing its name.
    This function is to version files. It is designed to make a version and revert it to the original when you apply it a second time
    """

    for i, obj in enumerate(s3.Bucket(bucket_name).objects.all().filter(Prefix = sents_folder)):
        if i % 1000 == 0:
            print(i)
        
        if not obj.key.endswith("/"):
            fileName = obj.key.split("/")[-1].replace("_version", "")
            new_name = dest_bucket_name + fileName
            copySource = bucket_name + '/' + obj.key
            try: 
                s3.Object(bucket_name, new_name).copy_from(CopySource=copySource)
                # s3.Object(bucket_name, fileName).delete()
            except Exception as e:
                print(f"Error while renaming {fileName} to {new_name}.")
                print(e)

## TODO: Move this function somewhere else?
def format_sents_for_output(sents, doc_id):
    return {f"{doc_id}_sent_{i}": {"text": sent, "label": []} for i, sent in enumerate(sents)}
=======
>>>>>>> 741e2184
<|MERGE_RESOLUTION|>--- conflicted
+++ resolved
@@ -34,9 +34,7 @@
     From the json that included other information such as metadata
     """
     return {sent_id: sent_labels_map for sent_id, sent_labels_map in [*sents_json.values()][0]["sentences"].items()}
-<<<<<<< HEAD
 
-def versioning_s3_objects(s3, bucket_name, sents_folder, dest_bucket_name):
     """
     When a file is changed in the s3 bucket, changes might not be available before 24h because the old versions are cached in the 
     AWS cloud front. There are two alternatives to access new files. 
@@ -62,6 +60,4 @@
 
 ## TODO: Move this function somewhere else?
 def format_sents_for_output(sents, doc_id):
-    return {f"{doc_id}_sent_{i}": {"text": sent, "label": []} for i, sent in enumerate(sents)}
-=======
->>>>>>> 741e2184
+    return {f"{doc_id}_sent_{i}": {"text": sent, "label": []} for i, sent in enumerate(sents)}